--- conflicted
+++ resolved
@@ -76,15 +76,11 @@
     "eslint-plugin-react-hooks": "^5.0.0",
     "eslint-plugin-react-refresh": "^0.4.18",
     "globals": "^15.14.0",
-<<<<<<< HEAD
+    "next": "^15.4.8",
     "jest": "^30.2.0",
     "jest-environment-jsdom": "^30.2.0",
     "jsdom": "^27.0.1",
-    "next": "^15.4.7",
     "nodemon": "^3.1.10",
-=======
-    "next": "^15.4.8",
->>>>>>> cc2ea270
     "postcss": "^8.5.3",
     "prettier": "^3.5.3",
     "prettier-plugin-tailwindcss": "^0.6.11",
